/*
Licensed to the Apache Software Foundation (ASF) under one
or more contributor license agreements.  See the NOTICE file
distributed with this work for additional information
regarding copyright ownership.  The ASF licenses this file
to you under the Apache License, Version 2.0 (the
"License"); you may not use this file except in compliance
with the License.  You may obtain a copy of the License at

  http://www.apache.org/licenses/LICENSE-2.0

Unless required by applicable law or agreed to in writing,
software distributed under the License is distributed on an
"AS IS" BASIS, WITHOUT WARRANTIES OR CONDITIONS OF ANY
KIND, either express or implied.  See the License for the
specific language governing permissions and limitations
under the License.
*/

package ca

import (
	"crypto/ecdsa"
	"crypto/hmac"
	"crypto/rand"
	"crypto/x509"
	"crypto/x509/pkix"
	"encoding/asn1"
	"encoding/base64"
	"encoding/binary"
	"errors"
	"io/ioutil"
	"math"
	"math/big"
	"strconv"

	protobuf "google/protobuf"

	"github.com/golang/protobuf/proto"
	pb "github.com/hyperledger/fabric/membersrvc/protos"
	"github.com/hyperledger/fabric/core/crypto/conf"
	"github.com/hyperledger/fabric/core/crypto/utils"
	"github.com/hyperledger/fabric/core/util"
	"golang.org/x/net/context"
	"google.golang.org/grpc"
)

var (
	// TCertEncTCertIndex is the ASN1 object identifier of the TCert index.
	TCertEncTCertIndex = asn1.ObjectIdentifier{1, 2, 3, 4, 5, 6, 7}
	
	// TCertEncEnrollmentID is the ASN1 object identifier of the TCert index.
	TCertEncEnrollmentID = asn1.ObjectIdentifier{1, 2, 3, 4, 5, 6, 8}
	
	// TCertEncAttributesBase is the base ASN1 object identifier for attributes. 
	// When generating an extension to include the attribute an index will be 
	// appended to this Object Identifier.
	TCertEncAttributesBase = asn1.ObjectIdentifier{2, 3, 4, 5, 6, 7}
	
	// Padding for encryption.
	Padding = []byte{255, 255, 255, 255, 255, 255, 255, 255, 255, 255, 255, 255, 255, 255, 255, 255}
)

// TCA is the transaction certificate authority.
type TCA struct {
	*CA
	eca        *ECA
	hmacKey    []byte
	rootPreKey []byte
	preKeys	   map[string][]byte
}

// TCAP serves the public GRPC interface of the TCA.
type TCAP struct {
	tca *TCA
}

// TCAA serves the administrator GRPC interface of the TCA.
type TCAA struct {
	tca *TCA
}

// NewTCA sets up a new TCA.
func NewTCA(eca *ECA) *TCA {
	tca := &TCA{NewCA("tca"), eca, nil, nil, nil}

	err := tca.readHmacKey()
	if err != nil {
		Panic.Panicln(err)
	}

	err = tca.readRootPreKey()
	if err != nil {
		Panic.Panicln(err)
	}
	
	err = tca.initializePreKeyTree()
	if err != nil { 
		Panic.Panicln(err)
	}
	return tca
}

// Read the hcmac key from the file system.
func (tca *TCA) readHmacKey() error {
	var cooked string
	raw, err := ioutil.ReadFile(tca.path + "/tca.hmac")
	if err != nil {
		key := make([]byte, 49)
		rand.Reader.Read(key)
		cooked = base64.StdEncoding.EncodeToString(key)

		err = ioutil.WriteFile(tca.path+"/tca.hmac", []byte(cooked), 0644)
		if err != nil {
			Panic.Panicln(err)
		}
	} else {
		cooked = string(raw)
	}

	tca.hmacKey, err = base64.StdEncoding.DecodeString(cooked)
	return err
}

// Read the root pre key from the file system.
func (tca *TCA) readRootPreKey() error {
	var cooked string
	raw, err := ioutil.ReadFile(tca.path + "/root_pk.hmac")
	if err != nil {
		key := make([]byte, 49)
		rand.Reader.Read(key)
		cooked = base64.StdEncoding.EncodeToString(key)

		err = ioutil.WriteFile(tca.path+"/root_pk.hmac", []byte(cooked), 0644)
		if err != nil {
			Panic.Panicln(err)
		}
	} else {
		cooked = string(raw)
	}

	tca.rootPreKey, err = base64.StdEncoding.DecodeString(cooked)
	return err
}

func (tca *TCA) calculatePreKey(variant []byte, preKey []byte) ([]byte, error) { 
	mac := hmac.New(conf.GetDefaultHash(), preKey)
	_, err := mac.Write(variant)
	if err != nil { 
		return nil, err
	}
	return mac.Sum(nil), nil
}

func (tca *TCA) initializePreKeyNonRootGroup(group *AffiliationGroup) (error) {
	if group.parent.preKey == nil { 
		//Initialize parent if it is not initialized yet.
		tca.initializePreKeyGroup(group.parent)
	} 
	var err error
	group.preKey, err = tca.calculatePreKey([]byte(group.name), group.parent.preKey)
	return err
}

func (tca *TCA) initializePreKeyGroup(group *AffiliationGroup) (error) {
		if group.parentId == 0 {
			//This group is root
			group.preKey = tca.rootPreKey
			return nil
		} else { 
			return tca.initializePreKeyNonRootGroup(group)	
		}		
}

func (tca *TCA) initializePreKeyTree() (error) {
	Trace.Println("Initializing PreKeys.")
	groups, err := tca.eca.readAffiliationGroups() 
	if err != nil { 
		return err
	}
	tca.preKeys = make(map[string][]byte)
	for _, group := range groups { 
		if group.preKey == nil {
				err = tca.initializePreKeyGroup(group)
				if err != nil {
					return err
				}
		}
		Trace.Println("Initializing PK group ", group.name)
		tca.preKeys[group.name] = group.preKey
	}
	
	return nil
}

func (tca *TCA) getPreKFrom(enrollmentCertificate *x509.Certificate) ([]byte, error) {
	 _ , _, affiliation, err := tca.eca.parseEnrollId(enrollmentCertificate.Subject.CommonName)
	if err != nil { 
		return  nil, err
	} 
	preK := tca.preKeys[affiliation]
	if preK == nil { 
		return nil, errors.New("Could not be found a pre-k to the affiliation group "+affiliation+ ".")
	}
	return preK, nil
}

// Start starts the TCA.
func (tca *TCA) Start(srv *grpc.Server) {
	tca.startTCAP(srv)
	tca.startTCAA(srv)

	tca.startValidityPeriodUpdate()
	Info.Println("TCA started.")
}

func (tca *TCA) startValidityPeriodUpdate() {
	if validityPeriodUpdateEnabled() {
		go updateValidityPeriod()
	}
}

func (tca *TCA) startTCAP(srv *grpc.Server) {
	pb.RegisterTCAPServer(srv, &TCAP{tca})
}

func (tca *TCA) startTCAA(srv *grpc.Server) {
	pb.RegisterTCAAServer(srv, &TCAA{tca})
}

// ReadCACertificate reads the certificate of the TCA.
func (tcap *TCAP) ReadCACertificate(ctx context.Context, in *pb.Empty) (*pb.Cert, error) {
	Trace.Println("grpc TCAP:ReadCACertificate")

	return &pb.Cert{tcap.tca.raw}, nil
}

// CreateCertificateSet requests the creation of a new transaction certificate set by the TCA.
func (tcap *TCAP) CreateCertificateSet(ctx context.Context, in *pb.TCertCreateSetReq) (*pb.TCertCreateSetResp, error) {
	Trace.Println("grpc TCAP:CreateCertificateSet")

	id := in.Id.Id
	raw, err := tcap.tca.eca.readCertificate(id, x509.KeyUsageDigitalSignature)
	if err != nil {
		return nil, err
	}
	cert, err := x509.ParseCertificate(raw)
	if err != nil {
		return nil, err
	}
	pub := cert.PublicKey.(*ecdsa.PublicKey)

	sig := in.Sig
	in.Sig = nil

	r, s := big.NewInt(0), big.NewInt(0)
	r.UnmarshalText(sig.R)
	s.UnmarshalText(sig.S)

	hash := utils.NewHash()
	raw, _ = proto.Marshal(in)
	hash.Write(raw)
	if ecdsa.Verify(pub, hash.Sum(nil), r, s) == false {
		return nil, errors.New("signature does not verify")
	}

	// Generate nonce for TCertIndex
	nonce := make([]byte, 16) // 8 bytes rand, 8 bytes timestamp
	rand.Reader.Read(nonce[:8])
<<<<<<< HEAD
	binary.LittleEndian.PutUint64(nonce[8:], uint64(in.Ts.Seconds))

=======
	binary.LittleEndian.PutUint64(nonce[8:], uint64(in.Ts.Seconds)) 
	
>>>>>>> 865c2376
	mac := hmac.New(conf.GetDefaultHash(), tcap.tca.hmacKey)
	raw, _ = x509.MarshalPKIXPublicKey(pub)
	mac.Write(raw)
	kdfKey := mac.Sum(nil)
	
	num := int(in.Num)
	if num == 0 {
		num = 1
	}
	
	// the batch of TCerts
	var set [][]byte

	for i := 0; i < num; i++ {
		tcertid := util.GenerateIntUUID()
<<<<<<< HEAD
		
		// Compute TCertIndex
=======
			
>>>>>>> 865c2376
		tidx := []byte(strconv.Itoa(2 * i + 1))
		tidx = append(tidx[:], nonce[:]...)
		tidx = append(tidx[:], Padding...)
		
		mac := hmac.New(conf.GetDefaultHash(), kdfKey)
		mac.Write([]byte{1})
		extKey := mac.Sum(nil)[:32]
		
		mac = hmac.New(conf.GetDefaultHash(), kdfKey)
		mac.Write([]byte{2})
		mac = hmac.New(conf.GetDefaultHash(), mac.Sum(nil))
		mac.Write(tidx)
		
		one := new(big.Int).SetInt64(1)
		k := new(big.Int).SetBytes(mac.Sum(nil))
		k.Mod(k, new(big.Int).Sub(pub.Curve.Params().N, one))
		k.Add(k, one)
		
		tmpX, tmpY := pub.ScalarBaseMult(k.Bytes())
		txX, txY := pub.Curve.Add(pub.X, pub.Y, tmpX, tmpY)
		txPub := ecdsa.PublicKey{Curve: pub.Curve, X: txX, Y: txY}
		
		// Compute encrypted TCertIndex
		encryptedTidx, err := CBCEncrypt(extKey, tidx)
		if err != nil {
			return nil, err
		}
		
		// TODO: We are storing each K used on the TCert in the ks array (the second return value of this call), but not returning it to the user.
		// We need to design a structure to return each TCert and the associated Ks.
		extensions, _, err := tcap.generateEncryptedExtensions(tcertid, encryptedTidx, cert, in.Attributes)
		if err != nil {
			return nil, err
		}
		
		spec := NewDefaultPeriodCertificateSpec(id, tcertid, &txPub,  x509.KeyUsageDigitalSignature, extensions...)
		if raw, err = tcap.tca.createCertificateFromSpec(spec, in.Ts.Seconds, kdfKey); err != nil {
			Error.Println(err)
			return nil, err
		}
		set = append(set, raw)
	}

	return &pb.TCertCreateSetResp{&pb.CertSet{in.Ts, in.Id, kdfKey, set}}, nil
}

// Generate encrypted extensions to be included into the TCert (TCertIndex, EnrollmentID and attributes).
func (tcap *TCAP) generateEncryptedExtensions(tcertid *big.Int, tidx []byte, enrollmentCert *x509.Certificate, attributes map[string]string) ([]pkix.Extension, [][]byte, error){
	// For each TCert we need to store and retrieve to the user the list of Ks used to encrypt the EnrollmentID and the attributes.
	var ks [][]byte
	extensions := make([]pkix.Extension, len(attributes))
	
	// Append the TCertIndex to the extensions
	extensions = append(extensions, pkix.Extension{Id: TCertEncTCertIndex, Critical: true, Value: tidx})
	
	// Compute preK_1 to encrypt attributes and enrollment ID - TODO compute preK_1 properly based on user's affiliation
	preK_1, err := tcap.tca.getPreKFrom(enrollmentCert)
	if err != nil {
		return nil, nil, err
	}
	
	mac := hmac.New(conf.GetDefaultHash(), preK_1)
	mac.Write(tcertid.Bytes())
	preK_0 := mac.Sum(nil)
	
	// Compute encrypted EnrollmentID
	mac = hmac.New(conf.GetDefaultHash(), preK_0)
	mac.Write([]byte("enrollmentID"))
	enrollmentIdKey := mac.Sum(nil)[:32]
	
	enrollmentID := []byte(enrollmentCert.Subject.CommonName)
	enrollmentID = append(enrollmentID, Padding...)
	
	encEnrollmentID, err := CBCEncrypt(enrollmentIdKey, enrollmentID)
	if err != nil {
		return nil, nil, err
	}
	
	// Append the encrypted EnrollmentID to the extensions
	extensions = append(extensions, pkix.Extension{Id: TCertEncEnrollmentID, Critical: true, Value: encEnrollmentID})
	
	// save k used to encrypt EnrollmentID
	ks = append(ks, enrollmentIdKey)
	
	
	attributeIdentifierIndex := 1
	
	// Encrypt and append attributes to the extensions slice
	for attributeName, attributeValue := range attributes {
		mac = hmac.New(conf.GetDefaultHash(), preK_0)
		mac.Write([]byte(attributeName))
		attributeKey := mac.Sum(nil)[:32]
		
		// TODO: should we encrypt the value of the attribute along with the attribute name? Something like enc(attributeName:attributeValue).
		attribute := []byte(attributeValue)
		attribute = append(attribute, Padding...)
		encryptedAttributed, err := CBCEncrypt(attributeKey, attribute)
		if err != nil {
			return nil, nil, err
		}

		TCertEncAttributes := append(TCertEncAttributesBase, attributeIdentifierIndex)
		attributeIdentifierIndex++
		
		// Append the encrypted attribute to the extensions
		extensions = append(extensions, pkix.Extension{Id: TCertEncAttributes, Critical: true, Value: encryptedAttributed})
		
		// save k used to encrypt attribute
		ks = append(ks, attributeKey)
	}
	
	return extensions, ks, nil
}

// ReadCertificate reads a transaction certificate from the TCA.
func (tcap *TCAP) ReadCertificate(ctx context.Context, in *pb.TCertReadReq) (*pb.Cert, error) {
	Trace.Println("grpc TCAP:ReadCertificate")

	req := in.Req.Id
	id := in.Id.Id

	if req != id && tcap.tca.eca.readRole(req)&(int(pb.Role_VALIDATOR)|int(pb.Role_AUDITOR)) == 0 {
		return nil, errors.New("access denied")
	}

	raw, err := tcap.tca.eca.readCertificate(req, x509.KeyUsageDigitalSignature)
	if err != nil {
		return nil, err
	}
	cert, err := x509.ParseCertificate(raw)
	if err != nil {
		return nil, err
	}

	sig := in.Sig
	in.Sig = nil

	r, s := big.NewInt(0), big.NewInt(0)
	r.UnmarshalText(sig.R)
	s.UnmarshalText(sig.S)

	hash := utils.NewHash()
	raw, _ = proto.Marshal(in)
	hash.Write(raw)
	if ecdsa.Verify(cert.PublicKey.(*ecdsa.PublicKey), hash.Sum(nil), r, s) == false {
		return nil, errors.New("signature does not verify")
	}

	if in.Ts.Seconds != 0 {
		raw, err = tcap.tca.readCertificate1(id, in.Ts.Seconds)
	} else {
		raw, err = tcap.tca.readCertificateByHash(in.Hash.Hash)
	}
	if err != nil {
		return nil, err
	}

	return &pb.Cert{raw}, nil
}

// ReadCertificateSet reads a transaction certificate set from the TCA.  Not yet implemented.
func (tcap *TCAP) ReadCertificateSet(ctx context.Context, in *pb.TCertReadSetReq) (*pb.CertSet, error) {
	Trace.Println("grpc TCAP:ReadCertificateSet")

	req := in.Req.Id
	id := in.Id.Id

	if req != id && tcap.tca.eca.readRole(req)&int(pb.Role_AUDITOR) == 0 {
		return nil, errors.New("access denied")
	}

	raw, err := tcap.tca.eca.readCertificate(req, x509.KeyUsageDigitalSignature)
	if err != nil {
		return nil, err
	}
	cert, err := x509.ParseCertificate(raw)
	if err != nil {
		return nil, err
	}

	sig := in.Sig
	in.Sig = nil

	r, s := big.NewInt(0), big.NewInt(0)
	r.UnmarshalText(sig.R)
	s.UnmarshalText(sig.S)

	hash := utils.NewHash()
	raw, _ = proto.Marshal(in)
	hash.Write(raw)
	if ecdsa.Verify(cert.PublicKey.(*ecdsa.PublicKey), hash.Sum(nil), r, s) == false {
		return nil, errors.New("signature does not verify")
	}

	rows, err := tcap.tca.readCertificates(id, in.Ts.Seconds)
	if err != nil {
		return nil, err
	}
	defer rows.Close()

	var certs [][]byte
	var kdfKey []byte
	for rows.Next() {
		var raw []byte
		if err = rows.Scan(&raw, &kdfKey); err != nil {
			return nil, err
		}

		certs = append(certs, raw)
	}
	if err = rows.Err(); err != nil {
		return nil, err
	}

	return &pb.CertSet{in.Ts, in.Id, kdfKey, certs}, nil
}

// RevokeCertificate revokes a certificate from the TCA.  Not yet implemented.
func (tcap *TCAP) RevokeCertificate(context.Context, *pb.TCertRevokeReq) (*pb.CAStatus, error) {
	Trace.Println("grpc TCAP:RevokeCertificate")

	return nil, errors.New("not yet implemented")
}

// RevokeCertificateSet revokes a certificate set from the TCA.  Not yet implemented.
func (tcap *TCAP) RevokeCertificateSet(context.Context, *pb.TCertRevokeSetReq) (*pb.CAStatus, error) {
	Trace.Println("grpc TCAP:RevokeCertificateSet")

	return nil, errors.New("not yet implemented")
}

// ReadCertificateSets returns all certificates matching the filter criteria of the request.
func (tcaa *TCAA) ReadCertificateSets(ctx context.Context, in *pb.TCertReadSetsReq) (*pb.CertSets, error) {
	Trace.Println("grpc TCAA:ReadCertificateSets")

	req := in.Req.Id
	if tcaa.tca.eca.readRole(req)&int(pb.Role_AUDITOR) == 0 {
		return nil, errors.New("access denied")
	}

	raw, err := tcaa.tca.eca.readCertificate(req, x509.KeyUsageDigitalSignature)
	if err != nil {
		return nil, err
	}
	cert, err := x509.ParseCertificate(raw)
	if err != nil {
		return nil, err
	}

	sig := in.Sig
	in.Sig = nil

	r, s := big.NewInt(0), big.NewInt(0)
	r.UnmarshalText(sig.R)
	s.UnmarshalText(sig.S)

	hash := utils.NewHash()
	raw, _ = proto.Marshal(in)
	hash.Write(raw)
	if ecdsa.Verify(cert.PublicKey.(*ecdsa.PublicKey), hash.Sum(nil), r, s) == false {
		return nil, errors.New("signature does not verify")
	}

	users, err := tcaa.tca.eca.readUsers(int(in.Role))
	if err != nil {
		return nil, err
	}
	defer users.Close()

	begin := int64(0)
	end := int64(math.MaxInt64)
	if in.Begin != nil {
		begin = in.Begin.Seconds
	}
	if in.End != nil {
		end = in.End.Seconds
	}

	var sets []*pb.CertSet
	for users.Next() {
		var id string
		var role int
		if err = users.Scan(&id, &role); err != nil {
			return nil, err
		}

		rows, err := tcaa.tca.eca.readCertificateSets(id, begin, end)
		if err != nil {
			return nil, err
		}
		defer rows.Close()

		var certs [][]byte
		var kdfKey []byte
		var timestamp int64
		timestamp = 0

		for rows.Next() {
			var cert []byte
			var ts int64

			if err = rows.Scan(&cert, &kdfKey, &ts); err != nil {
				return nil, err
			}

			if ts != timestamp {
				sets = append(sets, &pb.CertSet{&protobuf.Timestamp{Seconds: timestamp, Nanos: 0}, &pb.Identity{id}, kdfKey, certs})

				timestamp = ts
				certs = nil
			}

			certs = append(certs, cert)
		}
		if err = rows.Err(); err != nil {
			return nil, err
		}

		sets = append(sets, &pb.CertSet{&protobuf.Timestamp{Seconds: timestamp, Nanos: 0}, &pb.Identity{id}, kdfKey, certs})
	}
	if err = users.Err(); err != nil {
		return nil, err
	}

	return &pb.CertSets{sets}, nil
}

// RevokeCertificate revokes a certificate from the TCA.  Not yet implemented.
func (tcaa *TCAA) RevokeCertificate(context.Context, *pb.TCertRevokeReq) (*pb.CAStatus, error) {
	Trace.Println("grpc TCAA:RevokeCertificate")

	return nil, errors.New("not yet implemented")
}

// RevokeCertificateSet revokes a certificate set from the TCA.  Not yet implemented.
func (tcaa *TCAA) RevokeCertificateSet(context.Context, *pb.TCertRevokeSetReq) (*pb.CAStatus, error) {
	Trace.Println("grpc TCAA:RevokeCertificateSet")

	return nil, errors.New("not yet implemented")
}

// PublishCRL requests the creation of a certificate revocation list from the TCA.  Not yet implemented.
func (tcaa *TCAA) PublishCRL(context.Context, *pb.TCertCRLReq) (*pb.CAStatus, error) {
	Trace.Println("grpc TCAA:CreateCRL")

	return nil, errors.New("not yet implemented")
}<|MERGE_RESOLUTION|>--- conflicted
+++ resolved
@@ -267,13 +267,7 @@
 	// Generate nonce for TCertIndex
 	nonce := make([]byte, 16) // 8 bytes rand, 8 bytes timestamp
 	rand.Reader.Read(nonce[:8])
-<<<<<<< HEAD
-	binary.LittleEndian.PutUint64(nonce[8:], uint64(in.Ts.Seconds))
-
-=======
-	binary.LittleEndian.PutUint64(nonce[8:], uint64(in.Ts.Seconds)) 
-	
->>>>>>> 865c2376
+
 	mac := hmac.New(conf.GetDefaultHash(), tcap.tca.hmacKey)
 	raw, _ = x509.MarshalPKIXPublicKey(pub)
 	mac.Write(raw)
@@ -288,13 +282,9 @@
 	var set [][]byte
 
 	for i := 0; i < num; i++ {
-		tcertid := util.GenerateIntUUID()
-<<<<<<< HEAD
+		tcertid := util.GenerateIntUUID()	
 		
 		// Compute TCertIndex
-=======
-			
->>>>>>> 865c2376
 		tidx := []byte(strconv.Itoa(2 * i + 1))
 		tidx = append(tidx[:], nonce[:]...)
 		tidx = append(tidx[:], Padding...)
