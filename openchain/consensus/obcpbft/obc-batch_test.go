--- conflicted
+++ resolved
@@ -56,16 +56,8 @@
 		t.Fatalf("%d message expected in primary's batchStore, found %d", 1, len(net.replicas[0].consenter.(*obcBatch).batchStore))
 	}
 
-<<<<<<< HEAD
 	err = net.replicas[2].consenter.RecvMsg(createExternalRequest(2), broadcaster)
-	err = net.process()
-	if err != nil {
-		t.Fatalf("Processing failed: %s", err)
-	}
-=======
-	err = net.replicas[2].consenter.RecvMsg(createExternalRequest(2))
 	net.process()
->>>>>>> bda48e0d
 
 	if len(net.replicas[0].consenter.(*obcBatch).batchStore) != 0 {
 		t.Fatalf("%d messages expected in primary's batchStore, found %d", 0, len(net.replicas[0].consenter.(*obcBatch).batchStore))
@@ -77,7 +69,7 @@
 			t.Fatalf("Replica %d executed requests, expected a new block on the chain, but could not retrieve it : %s", inst.id, err)
 		}
 		if numTrans := len(block.Transactions); numTrans != net.replicas[i].consenter.(*obcBatch).batchSize {
-			t.Errorf("Replica %d executed %d requests, expected %d",
+			t.Fatalf("Replica %d executed %d requests, expected %d",
 				inst.id, numTrans, net.replicas[i].consenter.(*obcBatch).batchSize)
 		}
 	}
