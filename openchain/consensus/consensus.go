--- conflicted
+++ resolved
@@ -99,10 +99,7 @@
 // CPI (Consensus Programming Interface) is the set of stack-facing methods available to the consensus plugin
 type CPI interface {
 	Communicator
-<<<<<<< HEAD
    SecurityUtils //TTD
 	BlockchainPackage
-=======
 	LedgerStack
->>>>>>> a8307541
 }