--- conflicted
+++ resolved
@@ -216,11 +216,7 @@
 // ApplyStateDelta ....
 // TODO, waiting to see the streaming implementation to define this API nicely
 func (h *Helper) ApplyStateDelta(delta []byte, unapply bool) error {
-<<<<<<< HEAD
-	return // TODO implement
-=======
 	return nil // TODO implement
->>>>>>> 0e75eb9e
 }
 
 // EmptyState completely empties the state and prepares it to restore a snapshot
